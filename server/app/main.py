--- conflicted
+++ resolved
@@ -15,11 +15,7 @@
     registration_controller,
     user_repository,
 )
-<<<<<<< HEAD
-from .views import category, customer_card, product, store_product
-=======
-from .views import auth, category, employee, product, store_product
->>>>>>> 4c7dd3e5
+from .views import auth, category, customer_card, employee, product, store_product
 
 logger = structlog.get_logger(__name__)
 
